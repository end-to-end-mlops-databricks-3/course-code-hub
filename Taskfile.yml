version: '3'
dotenv: [.env]

vars:
<<<<<<< HEAD
  PACKAGE_IMPORT_NAME: mlops_course
=======
  PACKAGE_IMPORT_NAME: house_price
>>>>>>> 153edef9
  PYTHON_VERSION: 3.11

tasks:
  create-venv:
    desc: Create a virtual environment
    cmds:
      - uv venv -p {{.PYTHON_VERSION}} .venv
    silent: false

  sync-dev:
    desc: Sync project dependencies with optionals
    cmds:
      - rm -rf .venv
      - task: create-venv
      - uv sync --extra dev

  sync-test:
    desc: Sync only test dependencies
    cmds:
        - rm -rf .venv
        - task: create-venv
        - uv sync --extra test
        # - source .venv/Scripts/activate && uv sync --extra test # Activate and sync

  lint:
    desc: Run pre-commit hooks
    cmds:
      - uv run pre-commit run --all-files

  run-unit-tests:
    cmds:
      - export PYTEST_EXIT_STATUS=0
      - rm -rf test-reports || true
      - uv run pytest -m "not ci_exclude" ./tests --cov "{{.TASKFILE_DIR}}/src/{{.PACKAGE_IMPORT_NAME}}" --cov-report html --cov-report term  --cov-report xml --junit-xml "{{.TASKFILE_DIR}}/test-reports/report.xml" --cov-fail-under 60 || ((PYTEST_EXIT_STATUS+=$?))
      - mv coverage.xml "{{.TASKFILE_DIR}}/test-reports/" || true
      - mv htmlcov "{{.TASKFILE_DIR}}/test-reports/" && rm -rf htmlcov
      - mv .coverage "{{.TASKFILE_DIR}}/test-reports/" || true
      - exit $PYTEST_EXIT_STATUS
    silent: true
    desc: "Run tests with coverage reports and move results to test-reports directory"

  clean:
    desc: "Clean up build artifacts, caches, and temporary files"
    cmds:
      - rm -rf dist build coverage.xml test-reports tests/mlruns test-house_price
      - find . -type d \( -name "*cache*" -o -name "*.dist-info" -o -name "*.egg-info" -o -name "*htmlcov" \) -not -path "*env/*" -exec rm -r {} + || true
      - find . -type f -name "*.pyc" -not -path "*env/*" -exec rm {} +
    silent: true

  build:
    desc: Build the project
    cmds:
      - uv build

  serve-coverage-report:
    desc: "Serve the coverage report via a local HTTP server on port 8000"
    cmd: |
      echo "Coverage report available at: http://localhost:8000/"
      python -m http.server --directory "{{.TASKFILE_DIR}}/test-reports/htmlcov/" 8000
    silent: false

  serve-latest-registered-model-locally:
    desc: Download the latest registered model from MLflow to the folder namely test-house_price.
    cmds:
      # Ensure the 'test-house_price' directory is clean and ready
      - rm -rf "test-{{.PACKAGE_IMPORT_NAME}}" && mkdir -p "test-{{.PACKAGE_IMPORT_NAME}}/my_model"
      # Navigate to the directory where mlruns exists and download the model into 'test-house_price'
      - cd tests && uv run mlflow artifacts download --artifact-uri "models:/dev.acikgozm_c3.house_prices_model_custom@latest-model" --dst-path "../test-{{.PACKAGE_IMPORT_NAME}}/my_model"
      - cd ..
      # Serve model with mlflow locally
      - cd "test-{{.PACKAGE_IMPORT_NAME}}" && uv run mlflow models serve -m my_model --port 5088
      # Execute the following line in a separate terminal in the project folder to run the tests for local deployment validations
      # uv run pytest -v -s tests/integration_tests/test_mlflow_serve.py

  help:
    desc: Print all tasks defined in the Taskfile
    cmd: task -l
    silent: true

  default:
    cmds:
      - task: help
    silent: true
<|MERGE_RESOLUTION|>--- conflicted
+++ resolved
@@ -1,92 +1,88 @@
-version: '3'
-dotenv: [.env]
-
-vars:
-<<<<<<< HEAD
-  PACKAGE_IMPORT_NAME: mlops_course
-=======
-  PACKAGE_IMPORT_NAME: house_price
->>>>>>> 153edef9
-  PYTHON_VERSION: 3.11
-
-tasks:
-  create-venv:
-    desc: Create a virtual environment
-    cmds:
-      - uv venv -p {{.PYTHON_VERSION}} .venv
-    silent: false
-
-  sync-dev:
-    desc: Sync project dependencies with optionals
-    cmds:
-      - rm -rf .venv
-      - task: create-venv
-      - uv sync --extra dev
-
-  sync-test:
-    desc: Sync only test dependencies
-    cmds:
-        - rm -rf .venv
-        - task: create-venv
-        - uv sync --extra test
-        # - source .venv/Scripts/activate && uv sync --extra test # Activate and sync
-
-  lint:
-    desc: Run pre-commit hooks
-    cmds:
-      - uv run pre-commit run --all-files
-
-  run-unit-tests:
-    cmds:
-      - export PYTEST_EXIT_STATUS=0
-      - rm -rf test-reports || true
-      - uv run pytest -m "not ci_exclude" ./tests --cov "{{.TASKFILE_DIR}}/src/{{.PACKAGE_IMPORT_NAME}}" --cov-report html --cov-report term  --cov-report xml --junit-xml "{{.TASKFILE_DIR}}/test-reports/report.xml" --cov-fail-under 60 || ((PYTEST_EXIT_STATUS+=$?))
-      - mv coverage.xml "{{.TASKFILE_DIR}}/test-reports/" || true
-      - mv htmlcov "{{.TASKFILE_DIR}}/test-reports/" && rm -rf htmlcov
-      - mv .coverage "{{.TASKFILE_DIR}}/test-reports/" || true
-      - exit $PYTEST_EXIT_STATUS
-    silent: true
-    desc: "Run tests with coverage reports and move results to test-reports directory"
-
-  clean:
-    desc: "Clean up build artifacts, caches, and temporary files"
-    cmds:
-      - rm -rf dist build coverage.xml test-reports tests/mlruns test-house_price
-      - find . -type d \( -name "*cache*" -o -name "*.dist-info" -o -name "*.egg-info" -o -name "*htmlcov" \) -not -path "*env/*" -exec rm -r {} + || true
-      - find . -type f -name "*.pyc" -not -path "*env/*" -exec rm {} +
-    silent: true
-
-  build:
-    desc: Build the project
-    cmds:
-      - uv build
-
-  serve-coverage-report:
-    desc: "Serve the coverage report via a local HTTP server on port 8000"
-    cmd: |
-      echo "Coverage report available at: http://localhost:8000/"
-      python -m http.server --directory "{{.TASKFILE_DIR}}/test-reports/htmlcov/" 8000
-    silent: false
-
-  serve-latest-registered-model-locally:
-    desc: Download the latest registered model from MLflow to the folder namely test-house_price.
-    cmds:
-      # Ensure the 'test-house_price' directory is clean and ready
-      - rm -rf "test-{{.PACKAGE_IMPORT_NAME}}" && mkdir -p "test-{{.PACKAGE_IMPORT_NAME}}/my_model"
-      # Navigate to the directory where mlruns exists and download the model into 'test-house_price'
-      - cd tests && uv run mlflow artifacts download --artifact-uri "models:/dev.acikgozm_c3.house_prices_model_custom@latest-model" --dst-path "../test-{{.PACKAGE_IMPORT_NAME}}/my_model"
-      - cd ..
-      # Serve model with mlflow locally
-      - cd "test-{{.PACKAGE_IMPORT_NAME}}" && uv run mlflow models serve -m my_model --port 5088
-      # Execute the following line in a separate terminal in the project folder to run the tests for local deployment validations
-      # uv run pytest -v -s tests/integration_tests/test_mlflow_serve.py
-
-  help:
-    desc: Print all tasks defined in the Taskfile
-    cmd: task -l
-    silent: true
-
-  default:
-    cmds:
-      - task: help
-    silent: true
+version: '3'
+dotenv: [.env]
+
+vars:
+  PACKAGE_IMPORT_NAME: house_price
+  PYTHON_VERSION: 3.11
+
+tasks:
+  create-venv:
+    desc: Create a virtual environment
+    cmds:
+      - uv venv -p {{.PYTHON_VERSION}} .venv
+    silent: false
+
+  sync-dev:
+    desc: Sync project dependencies with optionals
+    cmds:
+      - rm -rf .venv
+      - task: create-venv
+      - uv sync --extra dev
+
+  sync-test:
+    desc: Sync only test dependencies
+    cmds:
+        - rm -rf .venv
+        - task: create-venv
+        - uv sync --extra test
+        # - source .venv/Scripts/activate && uv sync --extra test # Activate and sync
+
+  lint:
+    desc: Run pre-commit hooks
+    cmds:
+      - uv run pre-commit run --all-files
+
+  run-unit-tests:
+    cmds:
+      - export PYTEST_EXIT_STATUS=0
+      - rm -rf test-reports || true
+      - uv run pytest -m "not ci_exclude" ./tests --cov "{{.TASKFILE_DIR}}/src/{{.PACKAGE_IMPORT_NAME}}" --cov-report html --cov-report term  --cov-report xml --junit-xml "{{.TASKFILE_DIR}}/test-reports/report.xml" --cov-fail-under 60 || ((PYTEST_EXIT_STATUS+=$?))
+      - mv coverage.xml "{{.TASKFILE_DIR}}/test-reports/" || true
+      - mv htmlcov "{{.TASKFILE_DIR}}/test-reports/" && rm -rf htmlcov
+      - mv .coverage "{{.TASKFILE_DIR}}/test-reports/" || true
+      - exit $PYTEST_EXIT_STATUS
+    silent: true
+    desc: "Run tests with coverage reports and move results to test-reports directory"
+
+  clean:
+    desc: "Clean up build artifacts, caches, and temporary files"
+    cmds:
+      - rm -rf dist build coverage.xml test-reports tests/mlruns test-house_price
+      - find . -type d \( -name "*cache*" -o -name "*.dist-info" -o -name "*.egg-info" -o -name "*htmlcov" \) -not -path "*env/*" -exec rm -r {} + || true
+      - find . -type f -name "*.pyc" -not -path "*env/*" -exec rm {} +
+    silent: true
+
+  build:
+    desc: Build the project
+    cmds:
+      - uv build
+
+  serve-coverage-report:
+    desc: "Serve the coverage report via a local HTTP server on port 8000"
+    cmd: |
+      echo "Coverage report available at: http://localhost:8000/"
+      python -m http.server --directory "{{.TASKFILE_DIR}}/test-reports/htmlcov/" 8000
+    silent: false
+
+  serve-latest-registered-model-locally:
+    desc: Download the latest registered model from MLflow to the folder namely test-house_price.
+    cmds:
+      # Ensure the 'test-house_price' directory is clean and ready
+      - rm -rf "test-{{.PACKAGE_IMPORT_NAME}}" && mkdir -p "test-{{.PACKAGE_IMPORT_NAME}}/my_model"
+      # Navigate to the directory where mlruns exists and download the model into 'test-house_price'
+      - cd tests && uv run mlflow artifacts download --artifact-uri "models:/dev.acikgozm_c3.house_prices_model_custom@latest-model" --dst-path "../test-{{.PACKAGE_IMPORT_NAME}}/my_model"
+      - cd ..
+      # Serve model with mlflow locally
+      - cd "test-{{.PACKAGE_IMPORT_NAME}}" && uv run mlflow models serve -m my_model --port 5088
+      # Execute the following line in a separate terminal in the project folder to run the tests for local deployment validations
+      # uv run pytest -v -s tests/integration_tests/test_mlflow_serve.py
+
+  help:
+    desc: Print all tasks defined in the Taskfile
+    cmd: task -l
+    silent: true
+
+  default:
+    cmds:
+      - task: help
+    silent: true